// Copyright (c) .NET Foundation. All rights reserved.
// Licensed under the Apache License, Version 2.0. See License.txt in the project root for license information.

using System;
using System.Collections.Generic;
using System.Linq;
using System.Runtime.InteropServices;
using System.Threading;
using System.Threading.Tasks;
using Microsoft.Build.Framework;
using Newtonsoft.Json;
using NuGet.Commands;
using NuGet.Common;
using NuGet.Configuration;
using NuGet.ProjectModel;
using NuGet.Protocol;
using NuGet.Protocol.Core.Types;

namespace NuGet.Build.Tasks
{
    /// <summary>
    /// .NET Core compatible restore task for PackageReference and UWP project.json projects.
    /// </summary>
    public class RestoreTask : Microsoft.Build.Utilities.Task, ICancelableTask, IDisposable
    {
        private readonly CancellationTokenSource _cts = new CancellationTokenSource();

        /// <summary>
        /// DG file entries
        /// </summary>
        [Required]
        public ITaskItem[] RestoreGraphItems { get; set; }

        /// <summary>
        /// NuGet sources, ; delimited
        /// </summary>
        public string RestoreSources { get; set; }

        /// <summary>
        /// NuGet fallback folders
        /// </summary>
        public string RestoreFallbackFolders { get; set; }

        /// <summary>
        /// User packages folder
        /// </summary>
        public string RestorePackagesPath { get; set; }

        /// <summary>
        /// Disable parallel project restores and downloads
        /// </summary>
        public bool RestoreDisableParallel { get; set; }

        /// <summary>
        /// NuGet.Config path
        /// </summary>
        public string RestoreConfigFile { get; set; }

        /// <summary>
        /// Disable the web cache
        /// </summary>
        public bool RestoreNoCache { get; set; }

        /// <summary>
        /// Ignore errors from package sources
        /// </summary>
        public bool RestoreIgnoreFailedSources { get; set; }

        /// <summary>
        /// Restore all projects.
        /// </summary>
        public bool RestoreRecursive { get; set; }

        /// <summary>
<<<<<<< HEAD
        /// Force restore, skip no op
        /// </summary>
        public bool RestoreForce { get; set; }
=======
        /// Do not display Errors and Warnings to the user. 
        /// The Warnings and Errors are written into the assets file and will be read by an sdk target.
        /// </summary>
        public bool HideWarningsAndErrors { get; set; }
>>>>>>> 92ed4142

        public override bool Execute()
        {
            var log = new MSBuildLogger(Log);

            // Log inputs
            log.LogDebug($"(in) RestoreGraphItems Count '{RestoreGraphItems?.Count() ?? 0}'");
            log.LogDebug($"(in) RestoreSources '{RestoreSources}'");
            log.LogDebug($"(in) RestorePackagesPath '{RestorePackagesPath}'");
            log.LogDebug($"(in) RestoreFallbackFolders '{RestoreFallbackFolders}'");
            log.LogDebug($"(in) RestoreDisableParallel '{RestoreDisableParallel}'");
            log.LogDebug($"(in) RestoreConfigFile '{RestoreConfigFile}'");
            log.LogDebug($"(in) RestoreNoCache '{RestoreNoCache}'");
            log.LogDebug($"(in) RestoreIgnoreFailedSources '{RestoreIgnoreFailedSources}'");
            log.LogDebug($"(in) RestoreRecursive '{RestoreRecursive}'");
<<<<<<< HEAD
            log.LogDebug($"(in) RestoreForce '{RestoreForce}'");
=======
            log.LogDebug($"(in) HideWarningsAndErrors '{HideWarningsAndErrors}'");
>>>>>>> 92ed4142

            try
            {
                return ExecuteAsync(log).Result;
            }
            catch (AggregateException ex) when (_cts.Token.IsCancellationRequested && ex.InnerException is TaskCanceledException)
            {
                // Canceled by user
                log.LogError(Strings.RestoreCanceled);
                return false;
            }
            catch (Exception e)
            {
                ExceptionUtilities.LogException(e, log);
                return false;
            }
        }

        private async Task<bool> ExecuteAsync(Common.ILogger log)
        {
            if (RestoreGraphItems.Length < 1)
            {
                log.LogWarning(Strings.NoProjectsProvidedToTask);
                return true;
            }

            // Set user agent and connection settings.
            ConfigureProtocol();

            // Convert to the internal wrapper
            var wrappedItems = RestoreGraphItems.Select(MSBuildUtility.WrapMSBuildItem);

            //var graphLines = RestoreGraphItems;
            var providerCache = new RestoreCommandProvidersCache();

            using (var cacheContext = new SourceCacheContext())
            {
                cacheContext.NoCache = RestoreNoCache;
                cacheContext.IgnoreFailedSources = RestoreIgnoreFailedSources;

                // Pre-loaded request provider containing the graph file
                var providers = new List<IPreLoadedRestoreRequestProvider>();

                var dgFile = MSBuildRestoreUtility.GetDependencySpec(wrappedItems);

                if (dgFile.Restore.Count < 1)
                {
                    // Restore will fail if given no inputs, but here we should skip it and provide a friendly message.
                    log.LogMinimal(Strings.NoProjectsToRestore);
                    return true;
                }

                // Add all child projects
                if (RestoreRecursive)
                {
                    BuildTasksUtility.AddAllProjectsForRestore(dgFile);
                }

                providers.Add(new DependencyGraphSpecRequestProvider(providerCache, dgFile));

                var defaultSettings = Settings.LoadDefaultSettings(root: null, configFileName: null, machineWideSettings: null);
                var sourceProvider = new CachingSourceProvider(new PackageSourceProvider(defaultSettings));

                var restoreContext = new RestoreArgs()
                {
                    CacheContext = cacheContext,
                    LockFileVersion = LockFileFormat.Version,
                    ConfigFile = MSBuildStringUtility.TrimAndGetNullForEmpty(RestoreConfigFile),
                    DisableParallel = RestoreDisableParallel,
                    GlobalPackagesFolder = RestorePackagesPath,
                    Log = log,
                    MachineWideSettings = new XPlatMachineWideSetting(),
                    PreLoadedRequestProviders = providers,
                    CachingSourceProvider = sourceProvider,
<<<<<<< HEAD
                    AllowNoOp = !RestoreForce
=======
                    HideWarningsAndErrors = HideWarningsAndErrors
>>>>>>> 92ed4142
                };

                if (!string.IsNullOrEmpty(RestoreSources))
                {
                    var sources = MSBuildStringUtility.Split(RestoreSources);
                    restoreContext.Sources.AddRange(sources);
                }

                if (restoreContext.DisableParallel)
                {
                    HttpSourceResourceProvider.Throttle = SemaphoreSlimThrottle.CreateBinarySemaphore();
                }

                _cts.Token.ThrowIfCancellationRequested();

                var restoreSummaries = await RestoreRunner.RunAsync(restoreContext, _cts.Token);

                // Summary
                RestoreSummary.Log(log, restoreSummaries);

                return restoreSummaries.All(x => x.Success);
            }
        }

        private static void ConfigureProtocol()
        {
            // Set connection limit
            NetworkProtocolUtility.SetConnectionLimit();

            // Set user agent string used for network calls
            SetUserAgent();

            // This method has no effect on .NET Core.
            NetworkProtocolUtility.ConfigureSupportedSslProtocols();
        }

        private static void SetUserAgent()
        {
            var agent = "NuGet MSBuild Task";

#if IS_CORECLR
            UserAgent.SetUserAgentString(new UserAgentStringBuilder(agent)
                .WithOSDescription(RuntimeInformation.OSDescription));
#else
            // OS description is set by default on Desktop
            UserAgent.SetUserAgentString(new UserAgentStringBuilder(agent));
#endif
        }

        public void Cancel()
        {
            _cts.Cancel();
        }

        public void Dispose()
        {
            _cts.Dispose();
        }
    }
}<|MERGE_RESOLUTION|>--- conflicted
+++ resolved
@@ -72,16 +72,14 @@
         public bool RestoreRecursive { get; set; }
 
         /// <summary>
-<<<<<<< HEAD
         /// Force restore, skip no op
         /// </summary>
         public bool RestoreForce { get; set; }
-=======
+        
         /// Do not display Errors and Warnings to the user. 
         /// The Warnings and Errors are written into the assets file and will be read by an sdk target.
         /// </summary>
         public bool HideWarningsAndErrors { get; set; }
->>>>>>> 92ed4142
 
         public override bool Execute()
         {
@@ -97,11 +95,8 @@
             log.LogDebug($"(in) RestoreNoCache '{RestoreNoCache}'");
             log.LogDebug($"(in) RestoreIgnoreFailedSources '{RestoreIgnoreFailedSources}'");
             log.LogDebug($"(in) RestoreRecursive '{RestoreRecursive}'");
-<<<<<<< HEAD
             log.LogDebug($"(in) RestoreForce '{RestoreForce}'");
-=======
             log.LogDebug($"(in) HideWarningsAndErrors '{HideWarningsAndErrors}'");
->>>>>>> 92ed4142
 
             try
             {
@@ -176,11 +171,8 @@
                     MachineWideSettings = new XPlatMachineWideSetting(),
                     PreLoadedRequestProviders = providers,
                     CachingSourceProvider = sourceProvider,
-<<<<<<< HEAD
-                    AllowNoOp = !RestoreForce
-=======
+                    AllowNoOp = !RestoreForce,
                     HideWarningsAndErrors = HideWarningsAndErrors
->>>>>>> 92ed4142
                 };
 
                 if (!string.IsNullOrEmpty(RestoreSources))

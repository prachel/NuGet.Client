--- conflicted
+++ resolved
@@ -225,19 +225,11 @@
                 var rootDirectory = PackageSpecResolver.ResolveRootDirectory(inputPath);
                 Console.LogVerbose($"Found project root directory: {rootDirectory}");
 
-<<<<<<< HEAD
                 Console.LogVerbose($"Using packages directory: {packagesDir}");
 
                 // Convert package sources to repositories
                 var sourceProvider = GetSourceRepositoryProvider();
                 var repositories = GetPackageSources(Settings).Select(source => sourceProvider.CreateRepository(source));
-=======
-            Console.LogVerbose($"Using packages directory: {packagesDir}");
-            
-            var request = new RestoreRequest(
-                packageSpec,
-                GetPackageSources());
->>>>>>> 8c325818
 
                 // Create a restore request
                 var request = new RestoreRequest(
@@ -392,7 +384,7 @@
                                 ? packageRestoreInputs.DirectoryOfSolutionFile
                                 : packageRestoreInputs.PackageReferenceFiles[0] },
                     isMissing: true));
-            var repositories = GetPackageSources()
+            var repositories = GetPackageSources(Settings)
                 .Select(sourceRepositoryProvider.CreateRepository)
                 .ToArray();
 

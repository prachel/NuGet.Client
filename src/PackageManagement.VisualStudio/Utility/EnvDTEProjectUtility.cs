--- conflicted
+++ resolved
@@ -827,8 +827,6 @@
 
         #endregion // Check Project Types
 
-<<<<<<< HEAD
-
         #region Act on Project
         public static bool DeleteProjectItem(EnvDTEProject envDTEProject, string path)
         {
@@ -843,8 +841,6 @@
         }
         #endregion
 
-=======
->>>>>>> b8c9d600
         public static void AddImportStatement(EnvDTEProject project, string targetsPath, ImportLocation location)
         {
             MicrosoftBuildEvaluationProjectUtility.AddImportStatement(AsMSBuildProject(project), targetsPath, location);
@@ -862,10 +858,5 @@
             FileSystemUtility.MakeWriteable(project.FullName);
             project.Save();
         }
-
-<<<<<<< HEAD
-=======
-
->>>>>>> b8c9d600
     }
 }